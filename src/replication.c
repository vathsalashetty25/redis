--- conflicted
+++ resolved
@@ -774,11 +774,7 @@
                  * is technically online now. */
                 slave->replstate = REDIS_REPL_ONLINE;
                 slave->repl_put_online_on_ack = 1;
-<<<<<<< HEAD
-                slave->repl_ack_time = server.unixtime;
-=======
                 slave->repl_ack_time = server.unixtime; /* Timeout otherwise. */
->>>>>>> bcb4d091
             } else {
                 if (bgsaveerr != REDIS_OK) {
                     freeClient(slave);
